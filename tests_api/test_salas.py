<<<<<<< HEAD
"""Testes de integração para o endpoint de Salas."""
=======
"""Testes de integração para o endpoint de Salas da API de Zeladoria.
Esta suíte de testes valida o comportamento do CRUD de Salas, verificando:
- Controle de acesso (permissões) para diferentes perfis de usuário.
- Validação de dados na criação e atualização de salas.
- Sucesso no upload de imagens associadas a uma sala.
"""
>>>>>>> a4bd888e

import os
import uuid
import pytest
import requests
from typing import Dict, Any
from pathlib import Path



DADOS_BASE_SALA = {
    "descricao": "Sala para testes automatizados de criação.",
    "capacidade": 15,
    "localizacao": "Corredor de Testes do Bloco Z",
    "ativa": True,
}

# Testes de Listagem (GET /api/salas/)


def test_listar_salas_como_admin(api_base_url, auth_header_admin):
    """Verifica se um Admin pode listar as salas com sucesso (200 OK)."""
    response = requests.get(f"{api_base_url}/salas/", headers=auth_header_admin)
    assert response.status_code == 200
    assert isinstance(response.json(), list)


def test_listar_salas_como_zelador(api_base_url, auth_header_zelador):
    """Verifica se um Zelador pode listar as salas com sucesso (200 OK)."""
    response = requests.get(f"{api_base_url}/salas/", headers=auth_header_zelador)
    assert response.status_code == 200
    assert isinstance(response.json(), list)


def test_listar_salas_como_solicitante(api_base_url, auth_header_solicitante):
    """Verifica se um Solicitante pode listar as salas com sucesso (200 OK)."""
    response = requests.get(f"{api_base_url}/salas/", headers=auth_header_solicitante)
    assert response.status_code == 200
    assert isinstance(response.json(), list)


def test_listar_salas_sem_autenticacao(api_base_url):
    """Verifica se o acesso é negado (401) ao listar salas sem autenticação."""
    response = requests.get(f"{api_base_url}/salas/")
    assert response.status_code == 401


# Testes de Criação (POST /api/salas/)


def test_criar_sala_com_imagem_como_admin_sucesso(
    api_base_url, auth_header_admin, test_image_path
):
    """Verifica se um Admin pode criar uma nova sala com dados válidos e uma imagem."""
    dados_sala_unicos = DADOS_BASE_SALA.copy()
    dados_sala_unicos["nome_numero"] = f"Sala de Teste {uuid.uuid4()}"

    with open(test_image_path, "rb") as image_file:
        files = {"imagem": (test_image_path.name, image_file, "image/png")}
        response = requests.post(
            f"{api_base_url}/salas/",
            headers=auth_header_admin,
            data=dados_sala_unicos,
            files=files,
        )

    assert (
        response.status_code == 201
    ), f"Falha na criação da sala. Resposta: {response.text}"

    response_data = response.json()
    assert response_data["nome_numero"] == dados_sala_unicos["nome_numero"]
    assert "imagem" in response_data
    assert response_data["imagem"] is not None

    sala_uuid = response_data["qr_code_id"]
    requests.delete(f"{api_base_url}/salas/{sala_uuid}/", headers=auth_header_admin)


def test_criar_sala_como_zelador_falha(api_base_url, auth_header_zelador):
    """Verifica se um Zelador é proibido (403) de criar uma sala."""
    payload = DADOS_BASE_SALA.copy()
    payload["nome_numero"] = "Sala Teste Permissao Zelador"
    response = requests.post(
        f"{api_base_url}/salas/", headers=auth_header_zelador, data=payload
    )
    assert response.status_code == 403


def test_criar_sala_como_solicitante_falha(api_base_url, auth_header_solicitante):
    """Verifica se um Solicitante é proibido (403) de criar uma sala."""
    payload = DADOS_BASE_SALA.copy()
    payload["nome_numero"] = "Sala Teste Permissao Solicitante"
    response = requests.post(
        f"{api_base_url}/salas/", headers=auth_header_solicitante, data=payload
    )
    assert response.status_code == 403


def test_criar_sala_com_dados_invalidos_falha(api_base_url, auth_header_admin):
    """Verifica se a criação da sala falha (400) com dados inválidos (nome_numero faltando)."""
    dados_invalidos = DADOS_BASE_SALA.copy()
<<<<<<< HEAD
=======
    # Remove a chave obrigatória
    if "nome_numero" in dados_invalidos:
        del dados_invalidos["nome_numero"]
>>>>>>> a4bd888e
    response = requests.post(
        f"{api_base_url}/salas/", headers=auth_header_admin, data=dados_invalidos
    )
    assert response.status_code == 400
    assert "nome_numero" in response.json()


# Testes de Atualização (PATCH /api/salas/{qr_code_id}/)


def test_atualizar_parcialmente_sala_como_admin_sucesso(
    api_base_url, auth_header_admin, sala_de_teste
):
    """Verifica se um Admin pode atualizar parcialmente uma sala (PATCH)."""
    sala_uuid = sala_de_teste["qr_code_id"]
    payload_atualizacao = {
        "descricao": "Descrição foi atualizada via PATCH.",
        "capacidade": 99,
    }

    response = requests.patch(
        f"{api_base_url}/salas/{sala_uuid}/",
        headers=auth_header_admin,
        data=payload_atualizacao,
    )

    assert response.status_code == 200
    response_data = response.json()
    assert response_data["descricao"] == payload_atualizacao["descricao"]
    assert response_data["capacidade"] == payload_atualizacao["capacidade"]
<<<<<<< HEAD
    assert response_data["nome_numero"] == sala_de_teste["nome_numero"]
=======
    assert (
        response_data["nome_numero"] == sala_de_teste["nome_numero"]
    )  # Verifica que não mudou
>>>>>>> a4bd888e


@pytest.mark.parametrize(
    "auth_header",
    [
        "auth_header_zelador",
        "auth_header_solicitante",
    ],
)
def test_atualizar_parcialmente_sala_outros_usuarios_falha(
    api_base_url, request, auth_header, sala_de_teste
):
    """Verifica se Zelador e Solicitante são proibidos (403) de atualizar uma sala."""
    sala_uuid = sala_de_teste["qr_code_id"]
<<<<<<< HEAD
    header = request.getfixturevalue(auth_header)
=======
    header = request.getfixturevalue(auth_header)  # Pega a fixture pelo nome
>>>>>>> a4bd888e

    response = requests.patch(
        f"{api_base_url}/salas/{sala_uuid}/",
        headers=header,
        data={"descricao": "Tentativa de atualização."},
    )

    assert response.status_code == 403


# Testes de Atualização (PUT /api/salas/{qr_code_id}/)
<<<<<<< HEAD


=======


>>>>>>> a4bd888e
def test_atualizar_totalmente_sala_admin_sucesso(
    api_base_url, auth_header_admin, sala_de_teste
):
    """
    Verifica se um Admin pode atualizar totalmente uma sala (PUT),
    substituindo todos os seus dados.
    """
    sala_uuid = sala_de_teste["qr_code_id"]

<<<<<<< HEAD
=======
    # Payload completo para a substituição do recurso.
>>>>>>> a4bd888e
    payload_atualizacao_completa = {
        "nome_numero": f"Sala Substituída PUT {uuid.uuid4()}",  # Garante nome único
        "descricao": "Descrição totalmente nova para o teste de PUT.",
        "capacidade": 25,
        "localizacao": "Nova Localização via PUT",
        "ativa": False,
        "instrucoes": "Instruções atualizadas via PUT.",
        "validade_limpeza_horas": 8,
<<<<<<< HEAD
=======
        # 'imagem' e 'responsaveis' omitidos, devem ser limpos/removidos
>>>>>>> a4bd888e
    }

    response = requests.put(
        f"{api_base_url}/salas/{sala_uuid}/",
        headers=auth_header_admin,
<<<<<<< HEAD
        data=payload_atualizacao_completa,
=======
        data=payload_atualizacao_completa,  # 'data' para PUT com multipart/form-data
>>>>>>> a4bd888e
    )

    assert response.status_code == 200, f"Erro na requisição PUT: {response.text}"

    response_data = response.json()

<<<<<<< HEAD
=======
    # Verifica se todos os campos enviados foram atualizados
>>>>>>> a4bd888e
    for key, value in payload_atualizacao_completa.items():
        assert (
            response_data[key] == value
        ), f"Campo '{key}' não foi atualizado corretamente no PUT."
    # Verifica se campos omitidos foram limpos (ex: imagem)
    assert response_data["imagem"] is None, "Campo 'imagem' não foi removido no PUT."
    assert (
        response_data["responsaveis"] == []
    ), "Campo 'responsaveis' não foi limpo no PUT."


# Testes para Marcar Sala como Suja (POST /api/salas/{qr_code_id}/marcar_como_suja/)

<<<<<<< HEAD
# Testes para Marcar Sala como Suja (POST /api/salas/{qr_code_id}/marcar_como_suja/)


=======

>>>>>>> a4bd888e
def test_marcar_como_suja_solicitante_sucesso(
    api_base_url: str,
    auth_header_solicitante: Dict[str, str],
    sala_de_teste: Dict[str, Any],
):
    """Verifica se um Solicitante pode marcar uma sala ativa como suja (com observações)."""
    sala_uuid = sala_de_teste["qr_code_id"]
    payload = {"observacoes": "Material derramado no chão durante o evento."}

    response = requests.post(
        f"{api_base_url}/salas/{sala_uuid}/marcar_como_suja/",
        headers=auth_header_solicitante,
<<<<<<< HEAD
        json=payload,
=======
        json=payload,  # A action aceita JSON ou form-data
>>>>>>> a4bd888e
    )

    assert (
        response.status_code == 201
    ), f"Falha ao marcar sala como suja: {response.text}"
    assert (
        response.json().get("status") == "Relatório de sala suja enviado com sucesso."
    )

<<<<<<< HEAD
=======
    # Verificar se o status da sala mudou (requer uma nova consulta)
>>>>>>> a4bd888e
    response_get = requests.get(
        f"{api_base_url}/salas/{sala_uuid}/", headers=auth_header_solicitante
    )
    assert response_get.status_code == 200
    sala_data = response_get.json()
    assert sala_data["status_limpeza"] == "Suja"
    assert sala_data["detalhes_suja"] is not None
    assert sala_data["detalhes_suja"]["observacoes"] == payload["observacoes"]
    assert sala_data["detalhes_suja"]["reportado_por"] == os.getenv(
        "TEST_USER_SOLICITANTE_USERNAME"
    )


def test_marcar_como_suja_solicitante_sem_observacoes_sucesso(
    api_base_url: str,
    auth_header_solicitante: Dict[str, str],
    sala_de_teste: Dict[str, Any],
):
    """Verifica se um Solicitante pode marcar uma sala ativa como suja (sem observações)."""
    sala_uuid = sala_de_teste["qr_code_id"]

    response = requests.post(
        f"{api_base_url}/salas/{sala_uuid}/marcar_como_suja/",
        headers=auth_header_solicitante,
<<<<<<< HEAD
        json={},
=======
        json={},  # Envia corpo JSON vazio
>>>>>>> a4bd888e
    )

    assert response.status_code == 201
    assert (
        response.json().get("status") == "Relatório de sala suja enviado com sucesso."
    )

<<<<<<< HEAD
=======
    # Verificar se o status da sala mudou
>>>>>>> a4bd888e
    response_get = requests.get(
        f"{api_base_url}/salas/{sala_uuid}/", headers=auth_header_solicitante
    )
    assert response_get.status_code == 200
    sala_data = response_get.json()
    assert sala_data["status_limpeza"] == "Suja"
    assert sala_data["detalhes_suja"] is not None
<<<<<<< HEAD
    assert sala_data["detalhes_suja"]["observacoes"] in [None, ""]
=======
    assert sala_data["detalhes_suja"]["observacoes"] in [
        None,
        "",
    ], f"Observações deveriam ser nulas ou vazias, mas foram: {sala_data['detalhes_suja']['observacoes']}"  # Verifica se observações está vazia ou nula
>>>>>>> a4bd888e


@pytest.mark.parametrize(
    "auth_fixture",
    [
        "auth_header_admin",
        "auth_header_zelador",
    ],
)
def test_marcar_como_suja_outros_usuarios_falha(
    api_base_url: str, request: Any, auth_fixture: str, sala_de_teste: Dict[str, Any]
):
    """Verifica se Admin e Zelador são proibidos (403) de marcar sala como suja."""
    sala_uuid = sala_de_teste["qr_code_id"]
    header = request.getfixturevalue(auth_fixture)
    response = requests.post(
        f"{api_base_url}/salas/{sala_uuid}/marcar_como_suja/", headers=header, json={}
    )
    assert response.status_code == 403


def test_marcar_como_suja_sala_inativa_falha(
    api_base_url: str,
    auth_header_admin: Dict[str, str],
    auth_header_solicitante: Dict[str, str],
    sala_de_teste: Dict[str, Any],
):
    """Verifica se falha (400) ao tentar marcar uma sala inativa como suja."""
    sala_uuid = sala_de_teste["qr_code_id"]

    response_patch = requests.patch(
        f"{api_base_url}/salas/{sala_uuid}/",
        headers=auth_header_admin,
<<<<<<< HEAD
        data={"ativa": False},
=======
        data={"ativa": False},  # Usa 'data' pois PATCH pode ser multipart
>>>>>>> a4bd888e
    )
    assert (
        response_patch.status_code == 200
    ), f"Falha ao desativar sala para o teste: {response_patch.text}"

    response_marcar = requests.post(
        f"{api_base_url}/salas/{sala_uuid}/marcar_como_suja/",
        headers=auth_header_solicitante,
        json={},
    )
    assert response_marcar.status_code == 400
    assert "Não é possível reportar uma sala inativa" in response_marcar.json().get(
        "detail", ""
    )
<<<<<<< HEAD

    requests.patch(
        f"{api_base_url}/salas/{sala_uuid}/",
        headers=auth_header_admin,
        data={"ativa": True},
    )
=======

    # 3. Reativar a sala para não afetar outros testes (limpeza da fixture sala_de_teste)
    #    A fixture `sala_de_teste` remove e recria a sala, mas reativar aqui é seguro.
    requests.patch(
        f"{api_base_url}/salas/{sala_uuid}/",
        headers=auth_header_admin,
        data={"ativa": True},
    )


@pytest.mark.django_db(transaction=True)
def test_filtrar_salas_por_status_limpeza(
    api_base_url: str,
    auth_header_admin: Dict[str, str],  # Usaremos admin para ter visão total
    auth_header_zelador: Dict[str, str],
    auth_header_solicitante: Dict[str, str],
    test_image_path: Path,
):
    """
    Verifica se o filtro `status_limpeza` na listagem de salas funciona
    corretamente para os status: Limpa, Suja, Em Limpeza, Limpeza Pendente.
    """
    # Setup do Cenário
    # 1. Criar salas com nomes únicos
    nomes_salas = {
        "limpa": f"Sala Teste Limpa {uuid.uuid4()}",
        "suja_reportada": f"Sala Teste Suja Reportada {uuid.uuid4()}",
        "em_limpeza": f"Sala Teste Em Limpeza {uuid.uuid4()}",
        "pendente": f"Sala Teste Pendente {uuid.uuid4()}",  # Nunca limpa
        "suja_pos_limpa": f"Sala Suja Pós Limpa {uuid.uuid4()}",  # Limpa e depois reportada
        # Poderíamos adicionar um caso de 'pendente por expiração', mas requer controle de tempo
    }
    salas_criadas_uuids = {}
    salas_para_limpar = []  # Armazena UUIDs para deleção no final

    print("\n--- Iniciando Setup do Teste de Filtro de Status")  # Debug print

    try:  # Usar try/finally para garantir a limpeza
        for status_key, nome in nomes_salas.items():
            payload = {
                "nome_numero": nome,
                "capacidade": 10,
                "localizacao": f"Bloco Status {status_key}",
                "validade_limpeza_horas": 1,  # Validade curta para facilitar teste (se necessário)
            }
            print(f"Criando sala: {nome}...")  # Debug print
            response = requests.post(
                f"{api_base_url}/salas/", headers=auth_header_admin, data=payload
            )
            assert (
                response.status_code == 201
            ), f"Falha ao criar sala '{status_key}'. Resposta: {response.text}"
            sala_uuid = response.json()["qr_code_id"]
            salas_criadas_uuids[status_key] = sala_uuid
            salas_para_limpar.append(sala_uuid)  # Adiciona à lista de limpeza
            print(f"Sala criada: {nome} (UUID: {sala_uuid})")  # Debug print

        # 2. Manipular estados para criar os cenários
        print("Manipulando estados das salas...")  # Debug print

        # Sala Limpa: Iniciar + Add Foto + Concluir
        uuid_limpa = salas_criadas_uuids["limpa"]
        print(f"Configurando Sala Limpa (UUID: {uuid_limpa})...")  # Debug print
        resp_iniciar_limpa = requests.post(
            f"{api_base_url}/salas/{uuid_limpa}/iniciar_limpeza/",
            headers=auth_header_zelador,
        )
        assert (
            resp_iniciar_limpa.status_code == 201
        ), f"Falha ao iniciar limpeza da sala 'limpa': {resp_iniciar_limpa.text}"
        reg_id_limpa = resp_iniciar_limpa.json()["id"]
        # Adiciona foto
        with open(test_image_path, "rb") as img:
            files = {"imagem": ("foto_limpa.png", img, "image/png")}
            resp_foto_limpa = requests.post(
                f"{api_base_url}/fotos_limpeza/",
                headers=auth_header_zelador,
                data={"registro_limpeza": str(reg_id_limpa)},
                files=files,
            )
            assert (
                resp_foto_limpa.status_code == 201
            ), f"Falha ao adicionar foto à sala 'limpa': {resp_foto_limpa.text}"
        # Conclui
        resp_concluir_limpa = requests.post(
            f"{api_base_url}/salas/{uuid_limpa}/concluir_limpeza/",
            headers=auth_header_zelador,
        )
        assert (
            resp_concluir_limpa.status_code == 200
        ), f"Falha ao concluir limpeza da sala 'limpa': {resp_concluir_limpa.text}"
        print("Sala Limpa configurada.")  # Debug print

        # Sala Suja (Reportada): Marcar como suja
        uuid_suja_reportada = salas_criadas_uuids["suja_reportada"]
        print(
            f"Configurando Sala Suja Reportada (UUID: {uuid_suja_reportada})..."
        )  # Debug print
        resp_marcar_suja = requests.post(
            f"{api_base_url}/salas/{uuid_suja_reportada}/marcar_como_suja/",
            headers=auth_header_solicitante,
            json={"observacoes": "Reporte de sujeira inicial"},
        )
        assert (
            resp_marcar_suja.status_code == 201
        ), f"Falha ao marcar sala 'suja_reportada' como suja: {resp_marcar_suja.text}"
        print("Sala Suja Reportada configurada.")  # Debug print

        # Sala Em Limpeza: Apenas Iniciar
        uuid_em_limpeza = salas_criadas_uuids["em_limpeza"]
        print(
            f"Configurando Sala Em Limpeza (UUID: {uuid_em_limpeza})..."
        )  # Debug print
        resp_iniciar_em_limpeza = requests.post(
            f"{api_base_url}/salas/{uuid_em_limpeza}/iniciar_limpeza/",
            headers=auth_header_zelador,
        )
        assert (
            resp_iniciar_em_limpeza.status_code == 201
        ), f"Falha ao iniciar limpeza da sala 'em_limpeza': {resp_iniciar_em_limpeza.text}"
        print("Sala Em Limpeza configurada.")  # Debug print

        # Sala Pendente: Criada, mas nunca limpa (já está nesse estado)
        uuid_pendente = salas_criadas_uuids["pendente"]
        print(
            f"Sala Pendente (UUID: {uuid_pendente}) - Nenhuma ação necessária."
        )  # Debug print

        # Sala Suja Pós Limpa: Limpar e depois marcar como suja
        uuid_suja_pos_limpa = salas_criadas_uuids["suja_pos_limpa"]
        print(
            f"Configurando Sala Suja Pós Limpa (UUID: {uuid_suja_pos_limpa})..."
        )  # Debug print
        # Limpa primeiro
        resp_iniciar_spl = requests.post(
            f"{api_base_url}/salas/{uuid_suja_pos_limpa}/iniciar_limpeza/",
            headers=auth_header_zelador,
        )
        assert (
            resp_iniciar_spl.status_code == 201
        ), f"SPL: Falha ao iniciar limpeza: {resp_iniciar_spl.text}"
        reg_id_spl = resp_iniciar_spl.json()["id"]
        with open(test_image_path, "rb") as img:
            files = {"imagem": ("foto_spl.png", img, "image/png")}
            resp_foto_spl = requests.post(
                f"{api_base_url}/fotos_limpeza/",
                headers=auth_header_zelador,
                data={"registro_limpeza": str(reg_id_spl)},
                files=files,
            )
            assert (
                resp_foto_spl.status_code == 201
            ), f"SPL: Falha ao adicionar foto: {resp_foto_spl.text}"
        resp_concluir_spl = requests.post(
            f"{api_base_url}/salas/{uuid_suja_pos_limpa}/concluir_limpeza/",
            headers=auth_header_zelador,
        )
        assert (
            resp_concluir_spl.status_code == 200
        ), f"SPL: Falha ao concluir limpeza: {resp_concluir_spl.text}"
        # Marca como suja DEPOIS
        resp_marcar_spl_suja = requests.post(
            f"{api_base_url}/salas/{uuid_suja_pos_limpa}/marcar_como_suja/",
            headers=auth_header_solicitante,
            json={"observacoes": "Suja após limpeza"},
        )
        assert (
            resp_marcar_spl_suja.status_code == 201
        ), f"SPL: Falha ao marcar como suja: {resp_marcar_spl_suja.text}"
        print("Sala Suja Pós Limpa configurada.")  # Debug print

        print("--- Setup Concluído")  # Debug print

        # Testes de Filtro
        url_listagem = f"{api_base_url}/salas/"
        print("--- Iniciando Testes de Filtro")  # Debug print

        # Função auxiliar para testar um filtro
        def _testar_filtro(status_valor, uuids_esperados, uuids_nao_esperados):
            print(f"Testando filtro status_limpeza={status_valor}...")  # Debug print
            params = {"status_limpeza": status_valor}
            response = requests.get(
                url_listagem, headers=auth_header_admin, params=params
            )
            assert (
                response.status_code == 200
            ), f"Filtro '{status_valor}': Esperado 200, Recebido {response.status_code}. Resposta: {response.text}"
            salas_filtradas = response.json()
            ids_retornados = {s["qr_code_id"] for s in salas_filtradas}
            print(
                f"Filtro '{status_valor}': IDs retornados: {ids_retornados}"
            )  # Debug print

            # Verificar IDs esperados
            for uuid_esperado in uuids_esperados:
                assert (
                    uuid_esperado in ids_retornados
                ), f"Filtro '{status_valor}': Esperado encontrar UUID {uuid_esperado}, mas não encontrado."
            # Verificar IDs não esperados
            for uuid_nao_esperado in uuids_nao_esperados:
                assert (
                    uuid_nao_esperado not in ids_retornados
                ), f"Filtro '{status_valor}': UUID {uuid_nao_esperado} encontrado indevidamente."
            print(f"Filtro status_limpeza={status_valor} - OK")  # Debug print

        # Executar os testes para cada status
        _testar_filtro(
            "Limpa",
            uuids_esperados=[uuid_limpa],
            uuids_nao_esperados=[
                uuid_suja_reportada,
                uuid_em_limpeza,
                uuid_pendente,
                uuid_suja_pos_limpa,
            ],
        )
        _testar_filtro(
            "Suja",
            uuids_esperados=[
                uuid_suja_reportada,
                uuid_suja_pos_limpa,
            ],  # Ambas devem aparecer
            uuids_nao_esperados=[uuid_limpa, uuid_em_limpeza, uuid_pendente],
        )
        _testar_filtro(
            "Em Limpeza",
            uuids_esperados=[uuid_em_limpeza],
            uuids_nao_esperados=[
                uuid_limpa,
                uuid_suja_reportada,
                uuid_pendente,
                uuid_suja_pos_limpa,
            ],
        )
        _testar_filtro(
            "Limpeza Pendente",
            uuids_esperados=[uuid_pendente],  # A sala nunca limpa
            uuids_nao_esperados=[
                uuid_limpa,
                uuid_suja_reportada,
                uuid_em_limpeza,
                uuid_suja_pos_limpa,
            ],
            # Nota: Se o teste demorar mais que a validade (1h), a sala 'limpa' poderia virar 'pendente'.
            # A lógica atual do teste não cobre explicitamente a pendência por expiração,
            # apenas a pendência inicial. Para um teste mais robusto de expiração,
            # seria necessário mockar o tempo ou esperar o tempo da validade.
        )
        print("--- Testes de Filtro Concluídos")  # Debug print

    finally:
        # Limpeza
        print("--- Iniciando Limpeza do Teste")  # Debug print
        # Deletar as salas criadas, garantindo que estejam ativas primeiro
        for uuid_sala in salas_para_limpar:
            print(f"Limpando sala UUID: {uuid_sala}...")  # Debug print
            # Tentativa de reativar (ignora falha se já foi deletada ou não encontrada)
            requests.patch(
                f"{api_base_url}/salas/{uuid_sala}/",
                headers=auth_header_admin,
                data={"ativa": True},
            )
            # Tentativa de deletar
            delete_resp = requests.delete(
                f"{api_base_url}/salas/{uuid_sala}/", headers=auth_header_admin
            )
            # Verifica se foi deletado (204) ou já não existia (404)
            assert delete_resp.status_code in [
                204,
                404,
            ], f"Falha ao limpar sala {uuid_sala}. Status: {delete_resp.status_code}"
            print(
                f"Sala {uuid_sala} limpa (Status: {delete_resp.status_code})."
            )  # Debug print
        print("--- Limpeza Concluída")  # Debug print
>>>>>>> a4bd888e
<|MERGE_RESOLUTION|>--- conflicted
+++ resolved
@@ -1,13 +1,9 @@
-<<<<<<< HEAD
-"""Testes de integração para o endpoint de Salas."""
-=======
 """Testes de integração para o endpoint de Salas da API de Zeladoria.
 Esta suíte de testes valida o comportamento do CRUD de Salas, verificando:
 - Controle de acesso (permissões) para diferentes perfis de usuário.
 - Validação de dados na criação e atualização de salas.
 - Sucesso no upload de imagens associadas a uma sala.
 """
->>>>>>> a4bd888e
 
 import os
 import uuid
@@ -17,7 +13,8 @@
 from pathlib import Path
 
 
-
+# Define um dicionário com um modelo de dados válidos para a criação de uma sala.
+# O nome será modificado em cada teste para garantir a unicidade.
 DADOS_BASE_SALA = {
     "descricao": "Sala para testes automatizados de criação.",
     "capacidade": 15,
@@ -110,12 +107,9 @@
 def test_criar_sala_com_dados_invalidos_falha(api_base_url, auth_header_admin):
     """Verifica se a criação da sala falha (400) com dados inválidos (nome_numero faltando)."""
     dados_invalidos = DADOS_BASE_SALA.copy()
-<<<<<<< HEAD
-=======
     # Remove a chave obrigatória
     if "nome_numero" in dados_invalidos:
         del dados_invalidos["nome_numero"]
->>>>>>> a4bd888e
     response = requests.post(
         f"{api_base_url}/salas/", headers=auth_header_admin, data=dados_invalidos
     )
@@ -146,13 +140,9 @@
     response_data = response.json()
     assert response_data["descricao"] == payload_atualizacao["descricao"]
     assert response_data["capacidade"] == payload_atualizacao["capacidade"]
-<<<<<<< HEAD
-    assert response_data["nome_numero"] == sala_de_teste["nome_numero"]
-=======
     assert (
         response_data["nome_numero"] == sala_de_teste["nome_numero"]
     )  # Verifica que não mudou
->>>>>>> a4bd888e
 
 
 @pytest.mark.parametrize(
@@ -167,11 +157,7 @@
 ):
     """Verifica se Zelador e Solicitante são proibidos (403) de atualizar uma sala."""
     sala_uuid = sala_de_teste["qr_code_id"]
-<<<<<<< HEAD
-    header = request.getfixturevalue(auth_header)
-=======
     header = request.getfixturevalue(auth_header)  # Pega a fixture pelo nome
->>>>>>> a4bd888e
 
     response = requests.patch(
         f"{api_base_url}/salas/{sala_uuid}/",
@@ -183,13 +169,8 @@
 
 
 # Testes de Atualização (PUT /api/salas/{qr_code_id}/)
-<<<<<<< HEAD
-
-
-=======
-
-
->>>>>>> a4bd888e
+
+
 def test_atualizar_totalmente_sala_admin_sucesso(
     api_base_url, auth_header_admin, sala_de_teste
 ):
@@ -199,10 +180,7 @@
     """
     sala_uuid = sala_de_teste["qr_code_id"]
 
-<<<<<<< HEAD
-=======
     # Payload completo para a substituição do recurso.
->>>>>>> a4bd888e
     payload_atualizacao_completa = {
         "nome_numero": f"Sala Substituída PUT {uuid.uuid4()}",  # Garante nome único
         "descricao": "Descrição totalmente nova para o teste de PUT.",
@@ -211,30 +189,20 @@
         "ativa": False,
         "instrucoes": "Instruções atualizadas via PUT.",
         "validade_limpeza_horas": 8,
-<<<<<<< HEAD
-=======
         # 'imagem' e 'responsaveis' omitidos, devem ser limpos/removidos
->>>>>>> a4bd888e
     }
 
     response = requests.put(
         f"{api_base_url}/salas/{sala_uuid}/",
         headers=auth_header_admin,
-<<<<<<< HEAD
-        data=payload_atualizacao_completa,
-=======
         data=payload_atualizacao_completa,  # 'data' para PUT com multipart/form-data
->>>>>>> a4bd888e
     )
 
     assert response.status_code == 200, f"Erro na requisição PUT: {response.text}"
 
     response_data = response.json()
 
-<<<<<<< HEAD
-=======
     # Verifica se todos os campos enviados foram atualizados
->>>>>>> a4bd888e
     for key, value in payload_atualizacao_completa.items():
         assert (
             response_data[key] == value
@@ -248,13 +216,7 @@
 
 # Testes para Marcar Sala como Suja (POST /api/salas/{qr_code_id}/marcar_como_suja/)
 
-<<<<<<< HEAD
-# Testes para Marcar Sala como Suja (POST /api/salas/{qr_code_id}/marcar_como_suja/)
-
-
-=======
-
->>>>>>> a4bd888e
+
 def test_marcar_como_suja_solicitante_sucesso(
     api_base_url: str,
     auth_header_solicitante: Dict[str, str],
@@ -267,11 +229,7 @@
     response = requests.post(
         f"{api_base_url}/salas/{sala_uuid}/marcar_como_suja/",
         headers=auth_header_solicitante,
-<<<<<<< HEAD
-        json=payload,
-=======
         json=payload,  # A action aceita JSON ou form-data
->>>>>>> a4bd888e
     )
 
     assert (
@@ -281,10 +239,7 @@
         response.json().get("status") == "Relatório de sala suja enviado com sucesso."
     )
 
-<<<<<<< HEAD
-=======
     # Verificar se o status da sala mudou (requer uma nova consulta)
->>>>>>> a4bd888e
     response_get = requests.get(
         f"{api_base_url}/salas/{sala_uuid}/", headers=auth_header_solicitante
     )
@@ -309,11 +264,7 @@
     response = requests.post(
         f"{api_base_url}/salas/{sala_uuid}/marcar_como_suja/",
         headers=auth_header_solicitante,
-<<<<<<< HEAD
-        json={},
-=======
         json={},  # Envia corpo JSON vazio
->>>>>>> a4bd888e
     )
 
     assert response.status_code == 201
@@ -321,10 +272,7 @@
         response.json().get("status") == "Relatório de sala suja enviado com sucesso."
     )
 
-<<<<<<< HEAD
-=======
     # Verificar se o status da sala mudou
->>>>>>> a4bd888e
     response_get = requests.get(
         f"{api_base_url}/salas/{sala_uuid}/", headers=auth_header_solicitante
     )
@@ -332,14 +280,10 @@
     sala_data = response_get.json()
     assert sala_data["status_limpeza"] == "Suja"
     assert sala_data["detalhes_suja"] is not None
-<<<<<<< HEAD
-    assert sala_data["detalhes_suja"]["observacoes"] in [None, ""]
-=======
     assert sala_data["detalhes_suja"]["observacoes"] in [
         None,
         "",
     ], f"Observações deveriam ser nulas ou vazias, mas foram: {sala_data['detalhes_suja']['observacoes']}"  # Verifica se observações está vazia ou nula
->>>>>>> a4bd888e
 
 
 @pytest.mark.parametrize(
@@ -373,11 +317,7 @@
     response_patch = requests.patch(
         f"{api_base_url}/salas/{sala_uuid}/",
         headers=auth_header_admin,
-<<<<<<< HEAD
-        data={"ativa": False},
-=======
         data={"ativa": False},  # Usa 'data' pois PATCH pode ser multipart
->>>>>>> a4bd888e
     )
     assert (
         response_patch.status_code == 200
@@ -392,14 +332,6 @@
     assert "Não é possível reportar uma sala inativa" in response_marcar.json().get(
         "detail", ""
     )
-<<<<<<< HEAD
-
-    requests.patch(
-        f"{api_base_url}/salas/{sala_uuid}/",
-        headers=auth_header_admin,
-        data={"ativa": True},
-    )
-=======
 
     # 3. Reativar a sala para não afetar outros testes (limpeza da fixture sala_de_teste)
     #    A fixture `sala_de_teste` remove e recria a sala, mas reativar aqui é seguro.
@@ -674,5 +606,4 @@
             print(
                 f"Sala {uuid_sala} limpa (Status: {delete_resp.status_code})."
             )  # Debug print
-        print("--- Limpeza Concluída")  # Debug print
->>>>>>> a4bd888e
+        print("--- Limpeza Concluída")  # Debug print